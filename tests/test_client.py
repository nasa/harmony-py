--- conflicted
+++ resolved
@@ -462,11 +462,7 @@
     mocker.patch('harmony.harmony.Client.result_json', result_json_mock)
 
     client = Client(should_validate_auth=False)
-<<<<<<< HEAD
-    actual_urls = client.result_urls(job_id, show_progress=show_progress)
-=======
     actual_urls = client.result_urls(job_id, show_progress=show_progress, link_type=link_type)
->>>>>>> 27c8fc06
 
     assert actual_urls == expected_urls
     assert result_json_mock.called_with(client, job_id, show_progress)
