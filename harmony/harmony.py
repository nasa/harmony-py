--- conflicted
+++ resolved
@@ -17,14 +17,10 @@
 import sys
 import time
 from concurrent.futures import Future, ThreadPoolExecutor
-<<<<<<< HEAD
 from contextlib import contextmanager
 from datetime import datetime
+from enum import Enum
 from typing import Any, ContextManager, IO, List, Mapping, NamedTuple, Optional, Tuple
-=======
-from enum import Enum
-from typing import Any, List, NamedTuple, Optional, Tuple
->>>>>>> 27c8fc06
 
 import dateutil.parser
 import progressbar
