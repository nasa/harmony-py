--- conflicted
+++ resolved
@@ -43,13 +43,9 @@
         'DOWNLOAD_CHUNK_SIZE': str(4 * 1024 * 1024)  # recommend 16MB for servers
     }
 
-<<<<<<< HEAD
     def __init__(self,
-                 environment: Environment = Environment.UAT,
+                 environment: Environment = Environment.PROD,
                  localhost_port: int = 3000) -> None:
-=======
-    def __init__(self, environment: Environment = Environment.PROD) -> None:
->>>>>>> 5d915846
         """Creates a new Config instance for the specified Environment."""
         load_dotenv()
         for k, v in Config.config.items():
